# coding=utf-8
from __future__ import absolute_import

import sentry_sdk
import flask
from websocket import WebSocketBadStatusException, WebSocketTimeoutException
from octoprint.settings import settings
import octoprint.plugin
from octoprint.util.version import is_octoprint_compatible
from .connector import Connector
from .utils import SentryWrapper, parse_path_whitelist, get_ip
<<<<<<< HEAD
=======
from .utils.sentry import capture_exception

>>>>>>> cf2e6150

class KarmenPlugin(
    octoprint.plugin.SettingsPlugin,
    octoprint.plugin.AssetPlugin,
    octoprint.plugin.TemplatePlugin,
    octoprint.plugin.StartupPlugin,
    octoprint.plugin.ShutdownPlugin,
    octoprint.plugin.SimpleApiPlugin,
):

    ##~~ SettingsPlugin mixin

    def get_settings_defaults(self):
        self.sentry = SentryWrapper(self)
        return {
            "ws_server": "wss://cloud.karmen.tech/ws",
            "karmen_key": "",
            "path_whitelist": "/api/",
            "sentry_opt": "out",
        }

    def get_settings_restricted_paths(self):
        return {
            "admin": [["ws_server"], ["karmen_key"], ["path_whitelist"], ["sentry_opt"]],
        }

    def get_template_vars(self):
        with capture_exception():
            host = 'localhost' if self.host == '::' else self.host
            key = self._settings.get(["karmen_key"])
            if (key and len(key) <= 4):
                key_redacted = key
            else:
                key_redacted = (key[:2] + "*" * (len(key) - 4) + key[-2:]) if key else None
            return {
                "is_octoprint_compatible": self.is_octoprint_compatible,
                "ws_server": self._settings.get(["ws_server"]),
                "path_whitelist": list(parse_path_whitelist(self._settings.get(["path_whitelist"]))),
                "api_port": self.port,
                "api_host": host,
                "karmen_key_redacted": key_redacted,
                "snapshot_url": settings().get(["webcam", "snapshot"]),
                "sentry_opt": settings().get(["sentry_opt"]),
            }

    def get_template_configs(self):
        return [dict(type="settings", custom_bindings=False)]

    ##~~ AssetPlugin mixin

    def get_assets(self):
        return {
            "js": ["js/karmen.js"],
            "css": ["css/karmen.css"],
            "less": ["less/karmen.less"],
        }

    ##~~ Softwareupdate hook

    def get_update_information(self):
        # Define the configuration for your plugin to use with the Software Update
        # Plugin here. See https://docs.octoprint.org/en/master/bundledplugins/softwareupdate.html
        # for details.
        return {
            "karmen": {
                "displayName": "Karmen Connector",
                "displayVersion": self._plugin_version,
                # version check: github repository
                "type": "github_release",
                "user": "fragaria",
                "repo": "karmen-octoprint-plugin",
                "current": self._plugin_version,
                "prerelease": True,
                # update method: pip
                "pip": "https://github.com/fragaria/karmen-octoprint-plugin/archive/{target_version}.zip",
                "stable_branch": {
                    "name": "Stable",
                    "branch": "main",
                    "comittish": ["main"],
                },
                "prerelease_branches": [
                    {
                        "name": "Release Candidate",
                        "branch": "rc",
                        "comittish": ["rc", "main"],
                    }
                ]
            }
        }

    def on_settings_save(self, data):
        "update settings and reconnect"
        with capture_exception():
            octoprint.plugin.SettingsPlugin.on_settings_save(self, data)
            self._logger.info("Settings saved")
            self.ws_proxy_reconnect()


    def get_api_commands(self):
        return {}

    def on_api_get(self, request):
        'update status'
<<<<<<< HEAD
        if 'update_status' in request.args:
            self.send_status_message()
        return flask.jsonify(**self.get_status('with_ip_address' in request.args))
=======
        with capture_exception():
            if 'update_status' in request.args:
                self.send_status_message()
            return flask.jsonify(**self.get_status('with_ip_address' in request.args))
>>>>>>> cf2e6150

    def ws_proxy_reconnect(self):
        "reload settings and reconnect"
        self._logger.info("🍓 Karmen plugin reconnecting...")
        if not self._connector:
            self.ws_get_connector()
        else:
            self._connector.set_config(self.ws_get_connector_config())
        if self._connector:
            try:
                self._connector.reconnect()
            except Exception as error:
                sentry_sdk.capture_exception(error)
                try:
                    self._connector.disconnect()
                finally:
                    self._connector = None

    def ws_get_connector_config(self):
        "return connector or None if settings are not applicable"
        sentry_sdk.set_user({'id': self.key()})
        ws_server_url = self._settings.get(["ws_server"])
        key = self._settings.get(["karmen_key"])

        forward_to_url = f"{self.host}:{self.port}"
        ws_server_url = f"{ws_server_url}/{key}"
        if not key:
            raise ValueError("No Karmen device key provided.")
        if not self.is_octoprint_compatible:
            self._logger.warning("Incompatible octoprint.")
        return {
            'ws_url': ws_server_url,
            'base_uri': forward_to_url,
            'path_whitelist': parse_path_whitelist(self._settings.get(["path_whitelist"])),
        }

    def get_status(self, with_ip=False):
        "format status"
        if self._connector:
            error = self._connector.last_error
            advise = 'Try to restart Octoprint'
            advise_check_internet = '<strong>Check internet connection.</strong>'
            if isinstance(error, WebSocketBadStatusException) and error.status_code == 401:
                error = 'Unauthorized'
                advise = 'Check your device key in karmen plugin settings.'
            elif isinstance(error, ConnectionRefusedError):
                error = 'Connection refused'
                advise = advise_check_internet
            elif isinstance(error, WebSocketTimeoutException):
                error = f'No response from internet'
                advise = advise_check_internet
            elif error:
                error = f'<pre>{error}</pre>'
            response_payload = {
                'connectionStatus': self._connector.state,
                'error': error,
                'advise': advise if error else None,
            }
        else:
            response_payload = {"connectionStatus": "loading", "error": None, "advise": None}
        if with_ip:
            response_payload['ipAddress'] = get_ip()
        return response_payload

    def send_status_message(self):
        "publishes connection changes to frontend"
        self._plugin_manager.send_plugin_message(self._identifier, self.get_status())

    def ws_get_connector(self):
        "return connector or None if settings are not applicable"
        ws_server_url = self._settings.get(["ws_server"])
        key = self._settings.get(["karmen_key"])

        forward_to_url = f"{self.host}:{self.port}"
        ws_server_url = f"{ws_server_url}/{key}"
        if not key:
            self._logger.warning("No Karmen device key provided.")
            return
        if not self.is_octoprint_compatible:
            self._logger.warning("Incompatible octoprint.")
        try:
            connector_config = self.ws_get_connector_config()
        except ValueError as error:
            self._logger.error(error)
            self._connector = None
        else:
            self._connector = Connector(self._logger, **connector_config)
            self._connector.on_state_change = self.send_status_message
        return self._connector

    def on_startup(self, host, port):
        with capture_exception():
            self.is_octoprint_compatible = is_octoprint_compatible(">1.8")
            self._connector = None
            self.host = host
            self.port = port

    def on_after_startup(self):
        with capture_exception():
            self.send_status_message()
            self._logger.info("🍓 Karmen plugin is starting...")
            if self.ws_get_connector():
                self._connector.connect()

    def on_shutdown(self):
        with capture_exception():
            self._logger.info("🍓 Karmen plugin shutdown...")
            if self._connector:
                self._connector.disconnect()

    def key(self):
        return self._settings.get(["karmen_key"])


__plugin_name__ = "Karmen Connector"
__plugin_pythoncompat__ = ">=3,<4"  # Only Python 3


def __plugin_load__():
    global __plugin_implementation__
    __plugin_implementation__ = KarmenPlugin()

    global __plugin_hooks__
    __plugin_hooks__ = {
        "octoprint.plugin.softwareupdate.check_config": __plugin_implementation__.get_update_information
    }<|MERGE_RESOLUTION|>--- conflicted
+++ resolved
@@ -9,11 +9,8 @@
 from octoprint.util.version import is_octoprint_compatible
 from .connector import Connector
 from .utils import SentryWrapper, parse_path_whitelist, get_ip
-<<<<<<< HEAD
-=======
 from .utils.sentry import capture_exception
 
->>>>>>> cf2e6150
 
 class KarmenPlugin(
     octoprint.plugin.SettingsPlugin,
@@ -117,16 +114,10 @@
 
     def on_api_get(self, request):
         'update status'
-<<<<<<< HEAD
-        if 'update_status' in request.args:
-            self.send_status_message()
-        return flask.jsonify(**self.get_status('with_ip_address' in request.args))
-=======
         with capture_exception():
             if 'update_status' in request.args:
                 self.send_status_message()
             return flask.jsonify(**self.get_status('with_ip_address' in request.args))
->>>>>>> cf2e6150
 
     def ws_proxy_reconnect(self):
         "reload settings and reconnect"
